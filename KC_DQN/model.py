--- conflicted
+++ resolved
@@ -6,7 +6,7 @@
 
 class Sin(nn.Module):
     """
-    Sin: Wraps element-wise `sin` activation as a nn.Module. 
+    Sin: Wraps element-wise `sin` activation as a nn.Module.
 
     Shape:
         - Input: `(N, *)` where `*` means, any number of additional dimensions
@@ -17,7 +17,7 @@
         >>> input = torch.randn(2)
         >>> output = m(input)
     """
-    def __init__(self): 
+    def __init__(self):
         super().__init__() # init the base class
 
     def forward(self, input):
@@ -28,17 +28,17 @@
     """
     model: Constructs a fully-connected neural network with flexible depth, width
         and activation function choices.
-    """    
+    """
     def __init__(self, dimList, actType='Tanh', verbose=False):
         """
         __init__: Initalizes.
 
         Args:
             dimList (int List): the dimension of each layer.
-            actType (str, optional): the type of activation function. Defaults to 'Tanh'. 
+            actType (str, optional): the type of activation function. Defaults to 'Tanh'.
                 Currently supports 'Sin', 'Tanh' and 'ReLU'.
             verbose (bool, optional): print info or not. Defaults to False.
-        """        
+        """
         super(model, self).__init__()
 
         # Construct module list: if use `Python List`, the modules are not added to
@@ -182,39 +182,6 @@
         a = self.final(out2)
         return a
 
-<<<<<<< HEAD
-=======
-    def _initialize_weights(self):
-        for m in self.modules():
-            if isinstance(m, nn.Linear):
-                m.weight.data.normal_(0, 0.1)
-                m.bias.data.zero_()
-
-
-class modelReluFour(nn.Module):
-    def __init__(self, state_num, action_num):
-        super(modelReluFour, self).__init__()
-        self.fc1 = nn.Sequential(
-            nn.Linear(in_features=state_num, out_features=100),
-            nn.ReLU())
-        self.fc2 = nn.Sequential(
-            nn.Linear(in_features=100, out_features=100),
-            nn.ReLU())
-        self.fc3 = nn.Sequential(
-            nn.Linear(in_features=100, out_features=100),
-            nn.ReLU())
-        self.final = nn.Linear(100, action_num)
-        self._initialize_weights()
-        print("Using hour-layer NN architecture with ReLU act.")
-
-    def forward(self, x):
-        out1 = self.fc1(x)
-        out2 = self.fc2(out1)
-        out3 = self.fc3(out2)
-        a = self.final(out3)
-        return a
-
->>>>>>> 996d5e70
     def _initialize_weights(self):
         for m in self.modules():
             if isinstance(m, nn.Linear):
@@ -262,7 +229,6 @@
         a = self.final(out2)
         return a
 
-<<<<<<< HEAD
     def _initialize_weights(self):
         for m in self.modules():
             if isinstance(m, nn.Linear):
@@ -291,8 +257,6 @@
         a = self.final(out3)
         return a
 
-=======
->>>>>>> 996d5e70
     def _initialize_weights(self):
         for m in self.modules():
             if isinstance(m, nn.Linear):
